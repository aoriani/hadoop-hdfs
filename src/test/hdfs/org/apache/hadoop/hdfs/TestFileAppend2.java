--- conflicted
+++ resolved
@@ -79,11 +79,7 @@
    * @throws IOException an exception might be thrown
    */ 
   public void testSimpleAppend() throws IOException {
-<<<<<<< HEAD
-    Configuration conf = new HdfsConfiguration();
-=======
     final Configuration conf = new HdfsConfiguration();
->>>>>>> 8d93e39e
     if (simulatedStorage) {
       conf.setBoolean(SimulatedFSDataset.CONFIG_PROPERTY_SIMULATED, true);
     }
