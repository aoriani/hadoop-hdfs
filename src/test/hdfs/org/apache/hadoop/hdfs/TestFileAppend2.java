/**
 * Licensed to the Apache Software Foundation (ASF) under one
 * or more contributor license agreements.  See the NOTICE file
 * distributed with this work for additional information
 * regarding copyright ownership.  The ASF licenses this file
 * to you under the Apache License, Version 2.0 (the
 * "License"); you may not use this file except in compliance
 * with the License.  You may obtain a copy of the License at
 *
 *     http://www.apache.org/licenses/LICENSE-2.0
 *
 * Unless required by applicable law or agreed to in writing, software
 * distributed under the License is distributed on an "AS IS" BASIS,
 * WITHOUT WARRANTIES OR CONDITIONS OF ANY KIND, either express or implied.
 * See the License for the specific language governing permissions and
 * limitations under the License.
 */
package org.apache.hadoop.hdfs;

import java.io.IOException;
import java.util.ArrayList;
import java.util.Arrays;

import junit.framework.TestCase;

import org.apache.hadoop.conf.Configuration;
import org.apache.hadoop.fs.FSDataOutputStream;
import org.apache.hadoop.fs.FileSystem;
import org.apache.hadoop.fs.Path;
import org.apache.hadoop.fs.permission.FsPermission;
import org.apache.hadoop.hdfs.server.datanode.DataNode;
import org.apache.hadoop.hdfs.server.datanode.SimulatedFSDataset;
import org.apache.hadoop.hdfs.server.namenode.FSNamesystem;
import org.apache.hadoop.hdfs.server.namenode.LeaseManager;
import org.apache.hadoop.hdfs.server.namenode.NameNode;
import org.apache.hadoop.io.IOUtils;
import org.apache.hadoop.security.AccessControlException;
import org.apache.hadoop.security.UserGroupInformation;

import org.apache.commons.logging.impl.Log4JLogger;
import org.apache.log4j.Level;

/**
 * This class tests the building blocks that are needed to
 * support HDFS appends.
 */
public class TestFileAppend2 extends TestCase {

  {
    ((Log4JLogger)NameNode.stateChangeLog).getLogger().setLevel(Level.ALL);
    ((Log4JLogger)LeaseManager.LOG).getLogger().setLevel(Level.ALL);
    ((Log4JLogger)FSNamesystem.LOG).getLogger().setLevel(Level.ALL);
    ((Log4JLogger)DataNode.LOG).getLogger().setLevel(Level.ALL);
    ((Log4JLogger)DFSClient.LOG).getLogger().setLevel(Level.ALL);
  }

  static final int numBlocks = 5;
  boolean simulatedStorage = false;

  private byte[] fileContents = null;

  int numDatanodes = 5;
  int numberOfFiles = 50;
  int numThreads = 10;
  int numAppendsPerThread = 20;
/***
  int numberOfFiles = 1;
  int numThreads = 1;
  int numAppendsPerThread = 2000;
****/
  Workload[] workload = null;
  final ArrayList<Path> testFiles = new ArrayList<Path>();
  volatile static boolean globalStatus = true;

  /**
   * Creates one file, writes a few bytes to it and then closed it.
   * Reopens the same file for appending, write all blocks and then close.
   * Verify that all data exists in file.
   * @throws IOException an exception might be thrown
   */ 
  public void testSimpleAppend() throws IOException {
    final Configuration conf = new HdfsConfiguration();
    if (simulatedStorage) {
      conf.setBoolean(SimulatedFSDataset.CONFIG_PROPERTY_SIMULATED, true);
    }
    conf.setInt(DFSConfigKeys.DFS_DATANODE_HANDLER_COUNT_KEY, 50);
    conf.setBoolean("dfs.support.append", true);
    fileContents = AppendTestUtil.initBuffer(AppendTestUtil.FILE_SIZE);
<<<<<<< HEAD
    MiniDFSCluster cluster = new MiniDFSCluster.Builder(conf).build();
=======
    MiniDFSCluster cluster = new MiniDFSCluster(conf, 1, true, null);
>>>>>>> 95a1f919
    FileSystem fs = cluster.getFileSystem();
    try {
      { // test appending to a file.

        // create a new file.
        Path file1 = new Path("/simpleAppend.dat");
        FSDataOutputStream stm = AppendTestUtil.createFile(fs, file1, 1);
        System.out.println("Created file simpleAppend.dat");
  
        // write to file
        int mid = 186;   // io.bytes.per.checksum bytes
        System.out.println("Writing " + mid + " bytes to file " + file1);
        stm.write(fileContents, 0, mid);
        stm.close();
        System.out.println("Wrote and Closed first part of file.");
  
        // write to file
        int mid2 = 607;   // io.bytes.per.checksum bytes
        System.out.println("Writing " + mid + " bytes to file " + file1);
        stm = fs.append(file1);
        stm.write(fileContents, mid, mid2-mid);
        stm.close();
        System.out.println("Wrote and Closed second part of file.");
  
        // write the remainder of the file
        stm = fs.append(file1);

        // ensure getPos is set to reflect existing size of the file
        assertTrue(stm.getPos() > 0);

        System.out.println("Writing " + (AppendTestUtil.FILE_SIZE - mid2) +
            " bytes to file " + file1);
        stm.write(fileContents, mid2, AppendTestUtil.FILE_SIZE - mid2);
        System.out.println("Written second part of file");
        stm.close();
        System.out.println("Wrote and Closed second part of file.");
  
        // verify that entire file is good
        AppendTestUtil.checkFullFile(fs, file1, AppendTestUtil.FILE_SIZE,
            fileContents, "Read 2");
      }

      { // test appending to an non-existing file.
        FSDataOutputStream out = null;
        try {
          out = fs.append(new Path("/non-existing.dat"));
          fail("Expected to have FileNotFoundException");
        }
        catch(java.io.FileNotFoundException fnfe) {
          System.out.println("Good: got " + fnfe);
          fnfe.printStackTrace(System.out);
        }
        finally {
          IOUtils.closeStream(out);
        }
      }

      { // test append permission.

        //set root to all writable 
        Path root = new Path("/");
        fs.setPermission(root, new FsPermission((short)0777));
        fs.close();

        // login as a different user
        final UserGroupInformation superuser = 
          UserGroupInformation.getCurrentUser();
        String username = "testappenduser";
        String group = "testappendgroup";
        assertFalse(superuser.getShortUserName().equals(username));
        assertFalse(Arrays.asList(superuser.getGroupNames()).contains(group));
        UserGroupInformation appenduser = 
          UserGroupInformation.createUserForTesting(username, new String[]{group});
        
        fs = DFSTestUtil.getFileSystemAs(appenduser, conf);

        // create a file
        Path dir = new Path(root, getClass().getSimpleName());
        Path foo = new Path(dir, "foo.dat");
        FSDataOutputStream out = null;
        int offset = 0;
        try {
          out = fs.create(foo);
          int len = 10 + AppendTestUtil.nextInt(100);
          out.write(fileContents, offset, len);
          offset += len;
        }
        finally {
          IOUtils.closeStream(out);
        }

        // change dir and foo to minimal permissions.
        fs.setPermission(dir, new FsPermission((short)0100));
        fs.setPermission(foo, new FsPermission((short)0200));

        // try append, should success
        out = null;
        try {
          out = fs.append(foo);
          int len = 10 + AppendTestUtil.nextInt(100);
          out.write(fileContents, offset, len);
          offset += len;
        }
        finally {
          IOUtils.closeStream(out);
        }

        // change dir and foo to all but no write on foo.
        fs.setPermission(foo, new FsPermission((short)0577));
        fs.setPermission(dir, new FsPermission((short)0777));

        // try append, should fail
        out = null;
        try {
          out = fs.append(foo);
          fail("Expected to have AccessControlException");
        }
        catch(AccessControlException ace) {
          System.out.println("Good: got " + ace);
          ace.printStackTrace(System.out);
        }
        finally {
          IOUtils.closeStream(out);
        }
      }
    } catch (IOException e) {
      System.out.println("Exception :" + e);
      throw e; 
    } catch (Throwable e) {
      System.out.println("Throwable :" + e);
      e.printStackTrace();
      throw new IOException("Throwable : " + e);
    } finally {
      fs.close();
      cluster.shutdown();
    }
  }

  //
  // an object that does a bunch of appends to files
  //
  class Workload extends Thread {
    private int id;
    private MiniDFSCluster cluster;

    Workload(MiniDFSCluster cluster, int threadIndex) {
      id = threadIndex;
      this.cluster = cluster;
    }

    // create a bunch of files. Write to them and then verify.
    public void run() {
      System.out.println("Workload " + id + " starting... ");
      for (int i = 0; i < numAppendsPerThread; i++) {
   
        // pick a file at random and remove it from pool
        Path testfile;
        synchronized (testFiles) {
          if (testFiles.size() == 0) {
            System.out.println("Completed write to almost all files.");
            return;  
          }
          int index = AppendTestUtil.nextInt(testFiles.size());
          testfile = testFiles.remove(index);
        }

        long len = 0;
        int sizeToAppend = 0;
        try {
          FileSystem fs = cluster.getFileSystem();

          // add a random number of bytes to file
          len = fs.getFileStatus(testfile).getLen();

          // if file is already full, then pick another file
          if (len >= AppendTestUtil.FILE_SIZE) {
            System.out.println("File " + testfile + " is full.");
            continue;
          }
  
          // do small size appends so that we can trigger multiple
          // appends to the same file.
          //
          int left = (int)(AppendTestUtil.FILE_SIZE - len)/3;
          if (left <= 0) {
            left = 1;
          }
          sizeToAppend = AppendTestUtil.nextInt(left);

          System.out.println("Workload thread " + id +
                             " appending " + sizeToAppend + " bytes " +
                             " to file " + testfile +
                             " of size " + len);
          FSDataOutputStream stm = fs.append(testfile);
          stm.write(fileContents, (int)len, sizeToAppend);
          stm.close();

          // wait for the file size to be reflected in the namenode metadata
          while (fs.getFileStatus(testfile).getLen() != (len + sizeToAppend)) {
            try {
              System.out.println("Workload thread " + id +
                                 " file " + testfile  +
                                 " size " + fs.getFileStatus(testfile).getLen() +
                                 " expected size " + (len + sizeToAppend) +
                                 " waiting for namenode metadata update.");
              Thread.sleep(5000);
            } catch (InterruptedException e) {;}
          }

          assertTrue("File " + testfile + " size is " + 
                     fs.getFileStatus(testfile).getLen() +
                     " but expected " + (len + sizeToAppend),
                    fs.getFileStatus(testfile).getLen() == (len + sizeToAppend));

          AppendTestUtil.checkFullFile(fs, testfile, (int)(len + sizeToAppend),
              fileContents, "Read 2");
        } catch (Throwable e) {
          globalStatus = false;
          if (e != null && e.toString() != null) {
            System.out.println("Workload exception " + id + 
                               " testfile " + testfile +
                               " " + e);
            e.printStackTrace();
          }
          assertTrue("Workload exception " + id + " testfile " + testfile +
                     " expected size " + (len + sizeToAppend),
                     false);
        }

        // Add testfile back to the pool of files.
        synchronized (testFiles) {
          testFiles.add(testfile);
        }
      }
    }
  }

  /**
   * Test that appends to files at random offsets.
   * @throws IOException an exception might be thrown
   */
  public void testComplexAppend() throws IOException {
    fileContents = AppendTestUtil.initBuffer(AppendTestUtil.FILE_SIZE);
<<<<<<< HEAD
    Configuration conf = new HdfsConfiguration();
    conf.setInt(DFSConfigKeys.DFS_NAMENODE_HEARTBEAT_RECHECK_INTERVAL_KEY, 2000);
    conf.setInt(DFSConfigKeys.DFS_HEARTBEAT_INTERVAL_KEY, 2);
    conf.setInt(DFSConfigKeys.DFS_NAMENODE_REPLICATION_PENDING_TIMEOUT_SEC_KEY, 2);
    conf.setInt(DFSConfigKeys.DFS_CLIENT_SOCKET_TIMEOUT_KEY, 30000);
    conf.setInt(DFSConfigKeys.DFS_DATANODE_SOCKET_WRITE_TIMEOUT_KEY, 30000);
    conf.setInt(DFSConfigKeys.DFS_DATANODE_HANDLER_COUNT_KEY, 50);
=======
    Configuration conf = new Configuration();
    conf.setInt("heartbeat.recheck.interval", 2000);
    conf.setInt("dfs.heartbeat.interval", 2);
    conf.setInt("dfs.replication.pending.timeout.sec", 2);
    conf.setInt("dfs.socket.timeout", 30000);
    conf.setInt("dfs.datanode.socket.write.timeout", 30000);
    conf.setInt("dfs.datanode.handler.count", 50);
>>>>>>> 95a1f919
    conf.setBoolean("dfs.support.append", true);

    MiniDFSCluster cluster = new MiniDFSCluster.Builder(conf)
                                               .numDataNodes(numDatanodes)
                                               .build();
    cluster.waitActive();
    FileSystem fs = cluster.getFileSystem();

    try {
      // create a bunch of test files with random replication factors.
      // Insert them into a linked list.
      //
      for (int i = 0; i < numberOfFiles; i++) {
        short replication = (short)(AppendTestUtil.nextInt(numDatanodes) + 1);
        Path testFile = new Path("/" + i + ".dat");
        FSDataOutputStream stm =
            AppendTestUtil.createFile(fs, testFile, replication);
        stm.close();
        testFiles.add(testFile);
      }

      // Create threads and make them run workload concurrently.
      workload = new Workload[numThreads];
      for (int i = 0; i < numThreads; i++) {
        workload[i] = new Workload(cluster, i);
        workload[i].start();
      }

      // wait for all transactions to get over
      for (int i = 0; i < numThreads; i++) {
        try {
          System.out.println("Waiting for thread " + i + " to complete...");
          workload[i].join();
          System.out.println("Waiting for thread " + i + " complete.");
        } catch (InterruptedException e) {
          i--;      // retry
        }
      }
    } finally {
      fs.close();
      cluster.shutdown();
    }

    // If any of the worker thread failed in their job, indicate that
    // this test failed.
    //
    assertTrue("testComplexAppend Worker encountered exceptions.", globalStatus);
  }
}<|MERGE_RESOLUTION|>--- conflicted
+++ resolved
@@ -59,7 +59,7 @@
 
   private byte[] fileContents = null;
 
-  int numDatanodes = 5;
+  int numDatanodes = 6;
   int numberOfFiles = 50;
   int numThreads = 10;
   int numAppendsPerThread = 20;
@@ -86,11 +86,7 @@
     conf.setInt(DFSConfigKeys.DFS_DATANODE_HANDLER_COUNT_KEY, 50);
     conf.setBoolean("dfs.support.append", true);
     fileContents = AppendTestUtil.initBuffer(AppendTestUtil.FILE_SIZE);
-<<<<<<< HEAD
     MiniDFSCluster cluster = new MiniDFSCluster.Builder(conf).build();
-=======
-    MiniDFSCluster cluster = new MiniDFSCluster(conf, 1, true, null);
->>>>>>> 95a1f919
     FileSystem fs = cluster.getFileSystem();
     try {
       { // test appending to a file.
@@ -334,7 +330,6 @@
    */
   public void testComplexAppend() throws IOException {
     fileContents = AppendTestUtil.initBuffer(AppendTestUtil.FILE_SIZE);
-<<<<<<< HEAD
     Configuration conf = new HdfsConfiguration();
     conf.setInt(DFSConfigKeys.DFS_NAMENODE_HEARTBEAT_RECHECK_INTERVAL_KEY, 2000);
     conf.setInt(DFSConfigKeys.DFS_HEARTBEAT_INTERVAL_KEY, 2);
@@ -342,15 +337,6 @@
     conf.setInt(DFSConfigKeys.DFS_CLIENT_SOCKET_TIMEOUT_KEY, 30000);
     conf.setInt(DFSConfigKeys.DFS_DATANODE_SOCKET_WRITE_TIMEOUT_KEY, 30000);
     conf.setInt(DFSConfigKeys.DFS_DATANODE_HANDLER_COUNT_KEY, 50);
-=======
-    Configuration conf = new Configuration();
-    conf.setInt("heartbeat.recheck.interval", 2000);
-    conf.setInt("dfs.heartbeat.interval", 2);
-    conf.setInt("dfs.replication.pending.timeout.sec", 2);
-    conf.setInt("dfs.socket.timeout", 30000);
-    conf.setInt("dfs.datanode.socket.write.timeout", 30000);
-    conf.setInt("dfs.datanode.handler.count", 50);
->>>>>>> 95a1f919
     conf.setBoolean("dfs.support.append", true);
 
     MiniDFSCluster cluster = new MiniDFSCluster.Builder(conf)
@@ -364,7 +350,7 @@
       // Insert them into a linked list.
       //
       for (int i = 0; i < numberOfFiles; i++) {
-        short replication = (short)(AppendTestUtil.nextInt(numDatanodes) + 1);
+        final int replication = AppendTestUtil.nextInt(numDatanodes - 2) + 1;
         Path testFile = new Path("/" + i + ".dat");
         FSDataOutputStream stm =
             AppendTestUtil.createFile(fs, testFile, replication);
