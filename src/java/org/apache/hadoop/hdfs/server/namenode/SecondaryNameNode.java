/**
 * Licensed to the Apache Software Foundation (ASF) under one
 * or more contributor license agreements.  See the NOTICE file
 * distributed with this work for additional information
 * regarding copyright ownership.  The ASF licenses this file
 * to you under the Apache License, Version 2.0 (the
 * "License"); you may not use this file except in compliance
 * with the License.  You may obtain a copy of the License at
 *
 *     http://www.apache.org/licenses/LICENSE-2.0
 *
 * Unless required by applicable law or agreed to in writing, software
 * distributed under the License is distributed on an "AS IS" BASIS,
 * WITHOUT WARRANTIES OR CONDITIONS OF ANY KIND, either express or implied.
 * See the License for the specific language governing permissions and
 * limitations under the License.
 */
package org.apache.hadoop.hdfs.server.namenode;

import java.io.File;
import java.io.IOException;
import java.net.InetSocketAddress;
import java.net.URI;
import java.security.PrivilegedAction;
import java.security.PrivilegedExceptionAction;
import java.util.ArrayList;
import java.util.Collection;
import java.util.Date;
import java.util.Iterator;

import org.apache.commons.logging.Log;
import org.apache.commons.logging.LogFactory;
import org.apache.hadoop.classification.InterfaceAudience;
import org.apache.hadoop.conf.Configuration;
import org.apache.hadoop.fs.FileSystem;
import org.apache.hadoop.hdfs.DFSConfigKeys;
import org.apache.hadoop.hdfs.DFSUtil;
import org.apache.hadoop.hdfs.DFSUtil.ErrorSimulator;
import org.apache.hadoop.hdfs.HdfsConfiguration;
import org.apache.hadoop.hdfs.protocol.FSConstants;
import org.apache.hadoop.hdfs.server.common.HdfsConstants;
import org.apache.hadoop.hdfs.server.common.InconsistentFSStateException;
import org.apache.hadoop.hdfs.server.common.JspHelper;
import org.apache.hadoop.hdfs.server.common.Storage.StorageDirectory;
import org.apache.hadoop.hdfs.server.common.Storage.StorageState;
import org.apache.hadoop.hdfs.server.namenode.NNStorage.NameNodeDirType;
import org.apache.hadoop.hdfs.server.namenode.NNStorage.NameNodeFile;
import org.apache.hadoop.hdfs.server.protocol.NamenodeProtocol;
<<<<<<< HEAD
import org.apache.hadoop.hdfs.DFSConfigKeys;
import org.apache.hadoop.hdfs.HdfsConfiguration;
=======
>>>>>>> f529dfe7
import org.apache.hadoop.http.HttpServer;
import org.apache.hadoop.ipc.RPC;
import org.apache.hadoop.ipc.RemoteException;
import org.apache.hadoop.metrics.jvm.JvmMetrics;
import org.apache.hadoop.net.NetUtils;
import org.apache.hadoop.security.Krb5AndCertsSslSocketConnector;
import org.apache.hadoop.security.SecurityUtil;
import org.apache.hadoop.security.UserGroupInformation;
import org.apache.hadoop.security.authorize.AccessControlList;

import org.apache.hadoop.util.Daemon;
import org.apache.hadoop.util.StringUtils;

/**********************************************************
 * The Secondary NameNode is a helper to the primary NameNode.
 * The Secondary is responsible for supporting periodic checkpoints 
 * of the HDFS metadata. The current design allows only one Secondary
 * NameNode per HDFs cluster.
 *
 * The Secondary NameNode is a daemon that periodically wakes
 * up (determined by the schedule specified in the configuration),
 * triggers a periodic checkpoint and then goes back to sleep.
 * The Secondary NameNode uses the ClientProtocol to talk to the
 * primary NameNode.
 *
 **********************************************************/
@Deprecated // use BackupNode with -checkpoint argument instead.
@InterfaceAudience.Private
public class SecondaryNameNode implements Runnable {
    
  static{
    Configuration.addDefaultResource("hdfs-default.xml");
    Configuration.addDefaultResource("hdfs-site.xml");
  }
  public static final Log LOG = 
    LogFactory.getLog(SecondaryNameNode.class.getName());

  private final long starttime = System.currentTimeMillis();
  private volatile long lastCheckpointTime = 0;

  private String fsName;
  private CheckpointStorage checkpointImage;

  private NamenodeProtocol namenode;
  private Configuration conf;
  private InetSocketAddress nameNodeAddr;
  private volatile boolean shouldRun;
  private HttpServer infoServer;
  private int infoPort;
  private int imagePort;
  private String infoBindAddress;

  private Collection<URI> checkpointDirs;
  private Collection<URI> checkpointEditsDirs;
  private long checkpointPeriod;    // in seconds
  private long checkpointSize;    // size (in bytes) of current Edit Log

  /** {@inheritDoc} */
  public String toString() {
    return getClass().getSimpleName() + " Status" 
      + "\nName Node Address    : " + nameNodeAddr   
      + "\nStart Time           : " + new Date(starttime)
      + "\nLast Checkpoint Time : " + (lastCheckpointTime == 0? "--": new Date(lastCheckpointTime))
      + "\nCheckpoint Period    : " + checkpointPeriod + " seconds"
      + "\nCheckpoint Size      : " + StringUtils.byteDesc(checkpointSize)
                                    + " (= " + checkpointSize + " bytes)" 
      + "\nCheckpoint Dirs      : " + checkpointDirs
      + "\nCheckpoint Edits Dirs: " + checkpointEditsDirs;
  }

  FSImage getFSImage() {
    return checkpointImage;
  }

  /**
   * Create a connection to the primary namenode.
   */
  public SecondaryNameNode(Configuration conf)  throws IOException {
    try {
      NameNode.initializeGenericKeys(conf);
      initialize(conf);
    } catch(IOException e) {
      shutdown();
      throw e;
    }
  }
  
  public static InetSocketAddress getHttpAddress(Configuration conf) {
    return NetUtils.createSocketAddr(conf.get(
        DFSConfigKeys.DFS_NAMENODE_SECONDARY_HTTP_ADDRESS_KEY,
        DFSConfigKeys.DFS_NAMENODE_SECONDARY_HTTP_ADDRESS_DEFAULT));
  }
  
  /**
   * Initialize SecondaryNameNode.
   */
  private void initialize(final Configuration conf) throws IOException {
    final InetSocketAddress infoSocAddr = getHttpAddress(conf);
    infoBindAddress = infoSocAddr.getHostName();
    UserGroupInformation.setConfiguration(conf);
    if (UserGroupInformation.isSecurityEnabled()) {
      SecurityUtil.login(conf, 
          DFSConfigKeys.DFS_SECONDARY_NAMENODE_KEYTAB_FILE_KEY,
          DFSConfigKeys.DFS_SECONDARY_NAMENODE_USER_NAME_KEY,
          infoBindAddress);
    }
    // initiate Java VM metrics
    JvmMetrics.init("SecondaryNameNode", conf.get(DFSConfigKeys.DFS_METRICS_SESSION_ID_KEY));
    
    // Create connection to the namenode.
    shouldRun = true;
    nameNodeAddr = NameNode.getServiceAddress(conf, true);

    this.conf = conf;
    this.namenode =
        (NamenodeProtocol) RPC.waitForProxy(NamenodeProtocol.class,
            NamenodeProtocol.versionID, nameNodeAddr, conf);

    // initialize checkpoint directories
    fsName = getInfoServer();
    checkpointDirs = FSImage.getCheckpointDirs(conf,
                                  "/tmp/hadoop/dfs/namesecondary");
    checkpointEditsDirs = FSImage.getCheckpointEditsDirs(conf, 
                                  "/tmp/hadoop/dfs/namesecondary");    
    checkpointImage = new CheckpointStorage(conf);
    checkpointImage.recoverCreate(checkpointDirs, checkpointEditsDirs);

    // Initialize other scheduling parameters from the configuration
    checkpointPeriod = conf.getLong(DFSConfigKeys.DFS_NAMENODE_CHECKPOINT_PERIOD_KEY, 
                                    DFSConfigKeys.DFS_NAMENODE_CHECKPOINT_PERIOD_DEFAULT);
    checkpointSize = conf.getLong(DFSConfigKeys.DFS_NAMENODE_CHECKPOINT_SIZE_KEY, 
                                  DFSConfigKeys.DFS_NAMENODE_CHECKPOINT_SIZE_DEFAULT);

    // initialize the webserver for uploading files.
    // Kerberized SSL servers must be run from the host principal...
    UserGroupInformation httpUGI = 
      UserGroupInformation.loginUserFromKeytabAndReturnUGI(
          SecurityUtil.getServerPrincipal(conf
              .get(DFSConfigKeys.DFS_SECONDARY_NAMENODE_KRB_HTTPS_USER_NAME_KEY),
              infoBindAddress),
          conf.get(DFSConfigKeys.DFS_SECONDARY_NAMENODE_KEYTAB_FILE_KEY));
    try {
      infoServer = httpUGI.doAs(new PrivilegedExceptionAction<HttpServer>() {
        @Override
        public HttpServer run() throws IOException, InterruptedException {
          LOG.info("Starting web server as: " +
              UserGroupInformation.getCurrentUser().getUserName());

          int tmpInfoPort = infoSocAddr.getPort();
          infoServer = new HttpServer("secondary", infoBindAddress, tmpInfoPort,
              tmpInfoPort == 0, conf, 
              new AccessControlList(conf.get(DFSConfigKeys.DFS_ADMIN, " ")));
          
          if(UserGroupInformation.isSecurityEnabled()) {
            System.setProperty("https.cipherSuites", 
                Krb5AndCertsSslSocketConnector.KRB5_CIPHER_SUITES.get(0));
            InetSocketAddress secInfoSocAddr = 
              NetUtils.createSocketAddr(infoBindAddress + ":"+ conf.get(
                "dfs.secondary.https.port", infoBindAddress + ":" + 0));
            imagePort = secInfoSocAddr.getPort();
            infoServer.addSslListener(secInfoSocAddr, conf, false, true);
          }
          
          infoServer.setAttribute("secondary.name.node", this);
          infoServer.setAttribute("name.system.image", checkpointImage);
          infoServer.setAttribute(JspHelper.CURRENT_CONF, conf);
          infoServer.addInternalServlet("getimage", "/getimage",
              GetImageServlet.class, true);
          infoServer.start();
          return infoServer;
        }
      });
    } catch (InterruptedException e) {
      throw new RuntimeException(e);
    } 
    
    LOG.info("Web server init done");

    // The web-server port can be ephemeral... ensure we have the correct info
    infoPort = infoServer.getPort();
    if(!UserGroupInformation.isSecurityEnabled())
      imagePort = infoPort;
    conf.set(DFSConfigKeys.DFS_NAMENODE_SECONDARY_HTTP_ADDRESS_KEY, infoBindAddress + ":" +infoPort); 
    LOG.info("Secondary Web-server up at: " + infoBindAddress + ":" +infoPort);
    LOG.info("Secondary image servlet up at: " + infoBindAddress + ":" + imagePort);
    LOG.warn("Checkpoint Period   :" + checkpointPeriod + " secs " +
             "(" + checkpointPeriod/60 + " min)");
    LOG.warn("Log Size Trigger    :" + checkpointSize + " bytes " +
             "(" + checkpointSize/1024 + " KB)");
  }

  /**
   * Shut down this instance of the datanode.
   * Returns only after shutdown is complete.
   */
  public void shutdown() {
    shouldRun = false;
    try {
      if (infoServer != null) infoServer.stop();
    } catch (Exception e) {
      LOG.warn("Exception shutting down SecondaryNameNode", e);
    }
    try {
      if (checkpointImage != null) checkpointImage.close();
    } catch(IOException e) {
      LOG.warn(StringUtils.stringifyException(e));
    }
  }

  public void run() {
    if (UserGroupInformation.isSecurityEnabled()) {
      UserGroupInformation ugi = null;
      try { 
        ugi = UserGroupInformation.getLoginUser();
      } catch (IOException e) {
        LOG.error(StringUtils.stringifyException(e));
        e.printStackTrace();
        Runtime.getRuntime().exit(-1);
      }
      ugi.doAs(new PrivilegedAction<Object>() {
        @Override
        public Object run() {
          doWork();
          return null;
        }
      });
    } else {
      doWork();
    }
  }
  //
  // The main work loop
  //
  public void doWork() {

    //
    // Poll the Namenode (once every 5 minutes) to find the size of the
    // pending edit log.
    //
    long period = 5 * 60;              // 5 minutes
    if (checkpointPeriod < period) {
      period = checkpointPeriod;
    }

    while (shouldRun) {
      try {
        Thread.sleep(1000 * period);
      } catch (InterruptedException ie) {
        // do nothing
      }
      if (!shouldRun) {
        break;
      }
      try {
        // We may have lost our ticket since last checkpoint, log in again, just in case
        if(UserGroupInformation.isSecurityEnabled())
          UserGroupInformation.getCurrentUser().reloginFromKeytab();
        
        long now = System.currentTimeMillis();

        long size = namenode.getEditLogSize();
        if (size >= checkpointSize || 
            now >= lastCheckpointTime + 1000 * checkpointPeriod) {
          doCheckpoint();
          lastCheckpointTime = now;
        }
      } catch (IOException e) {
        LOG.error("Exception in doCheckpoint: ");
        LOG.error(StringUtils.stringifyException(e));
        e.printStackTrace();
        checkpointImage.getStorage().imageDigest = null;
      } catch (Throwable e) {
        LOG.error("Throwable Exception in doCheckpoint: ");
        LOG.error(StringUtils.stringifyException(e));
        e.printStackTrace();
        Runtime.getRuntime().exit(-1);
      }
    }
  }

  /**
   * Download <code>fsimage</code> and <code>edits</code>
   * files from the name-node.
   * @return true if a new image has been downloaded and needs to be loaded
   * @throws IOException
   */
  private boolean downloadCheckpointFiles(final CheckpointSignature sig
                                      ) throws IOException {
    try {
        Boolean b = UserGroupInformation.getCurrentUser().doAs(
            new PrivilegedExceptionAction<Boolean>() {
  
          @Override
          public Boolean run() throws Exception {
            checkpointImage.getStorage().cTime = sig.cTime;
            checkpointImage.getStorage().setCheckpointTime(sig.checkpointTime);

            // get fsimage
            String fileid;
            Collection<File> list;
            File[] srcNames;
            boolean downloadImage = true;
            if (sig.imageDigest.equals(
                    checkpointImage.getStorage().imageDigest)) {
              downloadImage = false;
              LOG.info("Image has not changed. Will not download image.");
            } else {
              fileid = "getimage=1";
              list = checkpointImage.getStorage().getFiles(
                  NameNodeFile.IMAGE, NameNodeDirType.IMAGE);
              srcNames = list.toArray(new File[list.size()]);
              assert srcNames.length > 0 : "No checkpoint targets.";
              TransferFsImage.getFileClient(fsName, fileid, srcNames, false);
              checkpointImage.getStorage().imageDigest = sig.imageDigest;
              LOG.info("Downloaded file " + srcNames[0].getName() + " size " +
                  srcNames[0].length() + " bytes.");
            }
        
            // get edits file
            fileid = "getedit=1";
            list = getFSImage().getStorage().getFiles(
                NameNodeFile.EDITS, NameNodeDirType.EDITS);
            srcNames = list.toArray(new File[list.size()]);;
            assert srcNames.length > 0 : "No checkpoint targets.";
            TransferFsImage.getFileClient(fsName, fileid, srcNames, false);
            LOG.info("Downloaded file " + srcNames[0].getName() + " size " +
                srcNames[0].length() + " bytes.");
        
            checkpointImage.checkpointUploadDone();
            return Boolean.valueOf(downloadImage);
          }
        });
        return b.booleanValue();
      } catch (InterruptedException e) {
        throw new RuntimeException(e);
      }
  }
  
  InetSocketAddress getNameNodeAddress() {
    return nameNodeAddr;
  }

  /**
   * Copy the new fsimage into the NameNode
   */
  private void putFSImage(CheckpointSignature sig) throws IOException {
    String fileid = "putimage=1&port=" + imagePort +
      "&machine=" + infoBindAddress + 
      "&token=" + sig.toString() +
      "&newChecksum=" + checkpointImage.getStorage().getImageDigest();
    LOG.info("Posted URL " + fsName + fileid);
    TransferFsImage.getFileClient(fsName, fileid, (File[])null, false);
  }

  /**
   * Returns the Jetty server that the Namenode is listening on.
   */
  private String getInfoServer() throws IOException {
    URI fsName = FileSystem.getDefaultUri(conf);
    if (!FSConstants.HDFS_URI_SCHEME.equalsIgnoreCase(fsName.getScheme())) {
      throw new IOException("This is not a DFS");
    }

    String configuredAddress = DFSUtil.getInfoServer(null, conf);
    InetSocketAddress sockAddr = NetUtils.createSocketAddr(configuredAddress);
    if (sockAddr.getAddress().isAnyLocalAddress()) {
      if(UserGroupInformation.isSecurityEnabled()) {
        throw new IOException("Cannot use a wildcard address with security. " +
                              "Must explicitly set bind address for Kerberos");
      }
      return fsName.getHost() + ":" + sockAddr.getPort();
    } else {
      if(LOG.isDebugEnabled()) {
        LOG.debug("configuredAddress = " + configuredAddress);
      }
      return configuredAddress;
    }
  }

  /**
   * Create a new checkpoint
   * @return if the image is fetched from primary or not
   */
  boolean doCheckpoint() throws IOException {

    // Do the required initialization of the merge work area.
    startCheckpoint();

    // Tell the namenode to start logging transactions in a new edit file
    // Returns a token that would be used to upload the merged image.
    CheckpointSignature sig = namenode.rollEditLog();

    // error simulation code for junit test
    if (ErrorSimulator.getErrorSimulation(0)) {
      throw new IOException("Simulating error0 " +
                            "after creating edits.new");
    }

    boolean loadImage = downloadCheckpointFiles(sig);   // Fetch fsimage and edits
    doMerge(sig, loadImage);                   // Do the merge
  
    //
    // Upload the new image into the NameNode. Then tell the Namenode
    // to make this new uploaded image as the most current image.
    //
    putFSImage(sig);

    // error simulation code for junit test
    if (ErrorSimulator.getErrorSimulation(1)) {
      throw new IOException("Simulating error1 " +
                            "after uploading new image to NameNode");
    }

    namenode.rollFsImage(sig);
    checkpointImage.endCheckpoint();

    LOG.warn("Checkpoint done. New Image Size: " 
             + checkpointImage.getStorage().getFsImageName().length());
    
    return loadImage;
  }

  private void startCheckpoint() throws IOException {
    checkpointImage.getStorage().unlockAll();
    checkpointImage.getEditLog().close();
    checkpointImage.recoverCreate(checkpointDirs, checkpointEditsDirs);
    checkpointImage.startCheckpoint();
  }

  /**
   * Merge downloaded image and edits and write the new image into
   * current storage directory.
   */
  private void doMerge(CheckpointSignature sig, boolean loadImage)
  throws IOException {
    FSNamesystem namesystem = 
            new FSNamesystem(checkpointImage, conf);
    assert namesystem.dir.fsImage == checkpointImage;
    checkpointImage.doMerge(sig, loadImage);
  }

  /**
   * @param argv The parameters passed to this program.
   * @exception Exception if the filesystem does not exist.
   * @return 0 on success, non zero on error.
   */
  private int processArgs(String[] argv) throws Exception {

    if (argv.length < 1) {
      printUsage("");
      return -1;
    }

    int exitCode = -1;
    int i = 0;
    String cmd = argv[i++];

    //
    // verify that we have enough command line parameters
    //
    if ("-geteditsize".equals(cmd)) {
      if (argv.length != 1) {
        printUsage(cmd);
        return exitCode;
      }
    } else if ("-checkpoint".equals(cmd)) {
      if (argv.length != 1 && argv.length != 2) {
        printUsage(cmd);
        return exitCode;
      }
      if (argv.length == 2 && !"force".equals(argv[i])) {
        printUsage(cmd);
        return exitCode;
      }
    }

    exitCode = 0;
    try {
      if ("-checkpoint".equals(cmd)) {
        long size = namenode.getEditLogSize();
        if (size >= checkpointSize || 
            argv.length == 2 && "force".equals(argv[i])) {
          doCheckpoint();
        } else {
          System.err.println("EditLog size " + size + " bytes is " +
                             "smaller than configured checkpoint " +
                             "size " + checkpointSize + " bytes.");
          System.err.println("Skipping checkpoint.");
        }
      } else if ("-geteditsize".equals(cmd)) {
        long size = namenode.getEditLogSize();
        System.out.println("EditLog size is " + size + " bytes");
      } else {
        exitCode = -1;
        LOG.error(cmd.substring(1) + ": Unknown command");
        printUsage("");
      }
    } catch (RemoteException e) {
      //
      // This is a error returned by hadoop server. Print
      // out the first line of the error mesage, ignore the stack trace.
      exitCode = -1;
      try {
        String[] content;
        content = e.getLocalizedMessage().split("\n");
        LOG.error(cmd.substring(1) + ": "
                  + content[0]);
      } catch (Exception ex) {
        LOG.error(cmd.substring(1) + ": "
                  + ex.getLocalizedMessage());
      }
    } catch (IOException e) {
      //
      // IO exception encountered locally.
      //
      exitCode = -1;
      LOG.error(cmd.substring(1) + ": "
                + e.getLocalizedMessage());
    } finally {
      // Does the RPC connection need to be closed?
    }
    return exitCode;
  }

  /**
   * Displays format of commands.
   * @param cmd The command that is being executed.
   */
  private void printUsage(String cmd) {
    if ("-geteditsize".equals(cmd)) {
      System.err.println("Usage: java SecondaryNameNode"
                         + " [-geteditsize]");
    } else if ("-checkpoint".equals(cmd)) {
      System.err.println("Usage: java SecondaryNameNode"
                         + " [-checkpoint [force]]");
    } else {
      System.err.println("Usage: java SecondaryNameNode " +
                         "[-checkpoint [force]] " +
                         "[-geteditsize] ");
    }
  }

  /**
   * main() has some simple utility methods.
   * @param argv Command line parameters.
   * @exception Exception if the filesystem does not exist.
   */
  public static void main(String[] argv) throws Exception {
    StringUtils.startupShutdownMessage(SecondaryNameNode.class, argv, LOG);
    Configuration tconf = new HdfsConfiguration();
    if (argv.length >= 1) {
      SecondaryNameNode secondary = new SecondaryNameNode(tconf);
      int ret = secondary.processArgs(argv);
      System.exit(ret);
    }

    // Create a never ending deamon
    Daemon checkpointThread = new Daemon(new SecondaryNameNode(tconf)); 
    checkpointThread.start();
  }

  static class CheckpointStorage extends FSImage {
    /**
     */
    CheckpointStorage(Configuration conf) throws IOException {
      super(conf);
    }

    /**
     * Analyze checkpoint directories.
     * Create directories if they do not exist.
     * Recover from an unsuccessful checkpoint is necessary. 
     * 
     * @param dataDirs
     * @param editsDirs
     * @throws IOException
     */
    void recoverCreate(Collection<URI> dataDirs,
                       Collection<URI> editsDirs) throws IOException {
      Collection<URI> tempDataDirs = new ArrayList<URI>(dataDirs);
      Collection<URI> tempEditsDirs = new ArrayList<URI>(editsDirs);
      storage.close();
      storage.setStorageDirectories(tempDataDirs, tempEditsDirs);
      for (Iterator<StorageDirectory> it = 
                   storage.dirIterator(); it.hasNext();) {
        StorageDirectory sd = it.next();
        boolean isAccessible = true;
        try { // create directories if don't exist yet
          if(!sd.getRoot().mkdirs()) {
            // do nothing, directory is already created
          }
        } catch(SecurityException se) {
          isAccessible = false;
        }
        if(!isAccessible)
          throw new InconsistentFSStateException(sd.getRoot(),
              "cannot access checkpoint directory.");
        StorageState curState;
        try {
          curState = sd.analyzeStorage(HdfsConstants.StartupOption.REGULAR);
          // sd is locked but not opened
          switch(curState) {
          case NON_EXISTENT:
            // fail if any of the configured checkpoint dirs are inaccessible 
            throw new InconsistentFSStateException(sd.getRoot(),
                  "checkpoint directory does not exist or is not accessible.");
          case NOT_FORMATTED:
            break;  // it's ok since initially there is no current and VERSION
          case NORMAL:
            break;
          default:  // recovery is possible
            sd.doRecover(curState);
          }
        } catch (IOException ioe) {
          sd.unlock();
          throw ioe;
        }
      }
    }

    /**
     * Prepare directories for a new checkpoint.
     * <p>
     * Rename <code>current</code> to <code>lastcheckpoint.tmp</code>
     * and recreate <code>current</code>.
     * @throws IOException
     */
    void startCheckpoint() throws IOException {
      for (Iterator<StorageDirectory> it
             = storage.dirIterator(); it.hasNext();) {
        StorageDirectory sd = it.next();
        storage.moveCurrent(sd);
      }
    }

    void endCheckpoint() throws IOException {
      for (Iterator<StorageDirectory> it
             = storage.dirIterator(); it.hasNext();) {
        StorageDirectory sd = it.next();
        storage.moveLastCheckpoint(sd);
      }
    }

    /**
     * Merge image and edits, and verify consistency with the signature.
     */
    private void doMerge(CheckpointSignature sig, boolean loadImage)
    throws IOException {
      getEditLog().open();
      StorageDirectory sdName = null;
      StorageDirectory sdEdits = null;
      Iterator<StorageDirectory> it = null;
      if (loadImage) {
        it = getStorage().dirIterator(NameNodeDirType.IMAGE);
        if (it.hasNext())
          sdName = it.next();
        if (sdName == null) {
          throw new IOException("Could not locate checkpoint fsimage");
        }
      }
      it = getStorage().dirIterator(NameNodeDirType.EDITS);
      if (it.hasNext())
        sdEdits = it.next();
      if (sdEdits == null)
        throw new IOException("Could not locate checkpoint edits");
      if (loadImage) {
        // to avoid assert in loadFSImage()
        this.getStorage().layoutVersion = -1;
<<<<<<< HEAD
        loadFSImage(getStorage().getStorageFile(sdName, NameNodeFile.IMAGE));
=======
        getStorage();
        loadFSImage(NNStorage.getStorageFile(sdName, NameNodeFile.IMAGE));
>>>>>>> f529dfe7
      }
      loadFSEdits(sdEdits);
      storage.setClusterID(sig.getClusterID());
      storage.setBlockPoolID(sig.getBlockpoolID());
      sig.validateStorageInfo(this);
      saveNamespace(false);
    }
  }
}<|MERGE_RESOLUTION|>--- conflicted
+++ resolved
@@ -46,11 +46,6 @@
 import org.apache.hadoop.hdfs.server.namenode.NNStorage.NameNodeDirType;
 import org.apache.hadoop.hdfs.server.namenode.NNStorage.NameNodeFile;
 import org.apache.hadoop.hdfs.server.protocol.NamenodeProtocol;
-<<<<<<< HEAD
-import org.apache.hadoop.hdfs.DFSConfigKeys;
-import org.apache.hadoop.hdfs.HdfsConfiguration;
-=======
->>>>>>> f529dfe7
 import org.apache.hadoop.http.HttpServer;
 import org.apache.hadoop.ipc.RPC;
 import org.apache.hadoop.ipc.RemoteException;
@@ -719,12 +714,8 @@
       if (loadImage) {
         // to avoid assert in loadFSImage()
         this.getStorage().layoutVersion = -1;
-<<<<<<< HEAD
-        loadFSImage(getStorage().getStorageFile(sdName, NameNodeFile.IMAGE));
-=======
         getStorage();
         loadFSImage(NNStorage.getStorageFile(sdName, NameNodeFile.IMAGE));
->>>>>>> f529dfe7
       }
       loadFSEdits(sdEdits);
       storage.setClusterID(sig.getClusterID());
